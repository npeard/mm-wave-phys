--- conflicted
+++ resolved
@@ -450,7 +450,7 @@
     def __init__(self, graph: LatticeGraph, spin='1', unit_cell_length: int = 1):
         """
         Initialize the DMRG Engine for solving spin chain problems.
-        
+
         Parameters
         ----------
         graph : LatticeGraph
@@ -464,11 +464,11 @@
         self.energies = []  # List to store computed energies
         self.states = []    # List to store computed states
         self.driver = self._initialize_driver()
-        
+
     def _initialize_driver(self):
         """
         Initialize the DMRG driver with appropriate symmetry and system parameters.
-        
+
         Returns
         -------
         DMRGDriver
@@ -476,22 +476,22 @@
         """
         # Initialize DMRG driver
         driver = DMRGDriver(scratch="./dmrg_tmp", symm_type=SymmetryTypes.SGB)
-        
+
         # Initialize system based on spin type
         heis_twos = int(2*float(eval(self.spin)))
         driver.initialize_system(n_sites=self.graph.num_sites, heis_twos=heis_twos, heis_twosz=0)
-        
+
         return driver
-        
+
     def _build_mpo(self, t: float = 0.0):
         """
         Build the MPO (Matrix Product Operator) for the Hamiltonian.
-        
+
         Parameters
         ----------
         t : float, optional
             Time at which to evaluate the Hamiltonian. Default is 0.0.
-            
+
         Returns
         -------
         MPO
@@ -499,18 +499,18 @@
         """
         # Get interaction terms from the graph at time t
         interactions = self.graph(t)
-        
+
         # Build Hamiltonian expression
         b = self.driver.expr_builder()
-        
+
         # Process all interactions from the graph
         for op_type, terms in interactions.items():
             for term in terms:
                 if len(term) < 2:  # Skip invalid terms
                     continue
-                    
+
                 J = term[0]  # Interaction strength
-                
+
                 if len(term) == 2:  # Single-site term
                     site = term[1]
                     if op_type.lower() == 'z':
@@ -519,7 +519,7 @@
                         b.add_term("X", [site], J)
                     elif op_type.lower() == 'y':
                         b.add_term("Y", [site], J)
-                        
+
                 elif len(term) == 3:  # Two-site term
                     site1, site2 = term[1], term[2]
                     # TODO: add appropriate check here to change xx+yy to pm+mp
@@ -533,14 +533,14 @@
                         b.add_term("MP", [site1, site2], -0.5 * J)
                     elif op_type.lower() == 'zz':
                         b.add_term("ZZ", [site1, site2], J)
-        
+
         # Define and return the MPO
         return self.driver.get_mpo(b.finalize(adjust_order=True), algo_type=MPOAlgorithmTypes.FastBipartite)
-        
+
     def compute_energies_mps(self, bond_dims=[50, 100, 200], n_roots=1, t: float = 0.0):
         """
         Compute energies and MPS states using DMRG.
-        
+
         Parameters
         ----------
         bond_dims : list, optional
@@ -551,7 +551,7 @@
             Number of states to compute. Default is 1.
         t : float, optional
             Time at which to evaluate the Hamiltonian. Default is 0.0.
-            
+
         Returns
         -------
         tuple
@@ -560,17 +560,17 @@
         """
         # Build the MPO
         heis_mpo = self._build_mpo(t)
-        
+
         energies = []
         states = []
-        
+
         # Get initial random MPS
         ket = self.driver.get_random_mps(tag="KET", bond_dim=min(10, bond_dims[0]), nroots=n_roots)
-        
+
         # Set up DMRG parameters
         noises = [1e-3] * 5 + [1e-5] * 5 + [0]
         thrds = [1e-8] * 10
-        
+
         # Run DMRG
         energy = self.driver.dmrg(
             heis_mpo,
@@ -582,31 +582,31 @@
             cutoff=1E-20,
             tol=1e-6
         )
-        
+
         # Save results
         energies.append(energy)
         mps = self.driver.load_mps(tag="KET", nroots=n_roots)
-        
-        mps = [self.driver.split_mps(mps, iroot=i, tag=f"KET_state_{i}") 
+
+        mps = [self.driver.split_mps(mps, iroot=i, tag=f"KET_state_{i}")
                     for i in range(n_roots)]
-        
+
         states.append(mps)
-            
+
         self.energies = energies
         self.states = states
         return energies, states
-    
+
     def compute_correlation(self, state_idx=0, operator='z'):
         """
         Compute correlation functions for a given state.
-        
+
         Parameters
         ----------
         state_idx : int, optional
             Index of the state to compute correlations for. Default is 0.
         operator : str, optional
             Operator to compute correlations for ('x', 'y', or 'z'). Default is 'z'.
-            
+
         Returns
         -------
         numpy.ndarray
@@ -614,37 +614,37 @@
         """
         if not self.states:
             raise ValueError("No states available. Run calculation first.")
-            
+
         # Initialize driver
         driver = DMRGDriver(scratch="./dmrg_tmp", symm_type=SymmetryTypes.SGB)
         heis_twos = 2 if self.spin == '1' else 1
         driver.initialize_system(n_sites=self.graph.num_sites, heis_twos=heis_twos, heis_twosz=0)
-        
+
         # Get the state
         mps = self.states[state_idx]
-            
+
         # Build correlation operator
         b = driver.expr_builder()
         N = self.graph.num_sites
         correlations = np.zeros((N, N))
-        
+
         # Compute all correlations
         op_map = {'z': 'Z', 'x': 'X', 'y': 'Y'}
         op = op_map.get(operator.lower(), 'Z')
-        
+
         for i in range(N):
             for j in range(i, N):
                 if i == j:
                     b.add_term(op, [i], 1.0)
                 else:
                     b.add_term(op + op, [i, j], 1.0)
-                    
+
                 mpo = driver.get_mpo(b.finalize())
                 correlations[i,j] = driver.expectation(mpo, mps, mps)
                 correlations[j,i] = correlations[i,j]  # Symmetrize
-                
+
                 b = driver.expr_builder()  # Reset builder for next term
-                
+
         return correlations
 
 
@@ -680,8 +680,4 @@
 
     print(graph("-DM"))
 
-<<<<<<< HEAD
-    computation = DMRGEngine(graph)
-=======
-    computation = DiagonEngine(graph)
->>>>>>> 66d0d928
+    computation = DiagonEngine(graph)